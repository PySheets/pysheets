--- conflicted
+++ resolved
@@ -397,21 +397,16 @@
         ltk.schedule(lambda: self.select(self.get(current)), "select-later", 0.1)
         self.find_ai_suggestions()
         ltk.find(".main-editor-container").width(window.editor_width)
-<<<<<<< HEAD
         try:
             self.load_previews()
         except:
             import traceback
             traceback.print_exc()
             pass
-=======
-        load_previews()
->>>>>>> aa158828
         for n in range(window.scripts.length):
             key, script = window.scripts[n]
             self.get(key).set(script)
         self.setup_selection()
-<<<<<<< HEAD
 
     def load_previews(self):
         previews.update(dict(
@@ -436,8 +431,6 @@
                 print("Cannot load preview", key, values)
                 import traceback
                 traceback.print_exc()
-=======
->>>>>>> aa158828
 
     def find_ai_suggestions(self):
         ltk.schedule(lambda: (self.find_frames(),self.find_urls()), "find ai hints", 1)
@@ -707,11 +700,7 @@
                 constants.DATA_KEY_COLUMNS: columns,
                 constants.DATA_KEY_ROWS: rows,
                 constants.DATA_KEY_RUNTIME: "pyodide" if state.force_pyodide or ltk.find("#run-in-main").prop("checked") == True else "micropython",
-<<<<<<< HEAD
                 constants.DATA_KEY_PREVIEWS: list(previews.items()),
-=======
-                constants.DATA_KEY_PREVIEWS: previews,
->>>>>>> aa158828
                 constants.DATA_KEY_SCREENSHOT: screenshot or state.doc.screenshot or "",
                 constants.DATA_KEY_EDITOR_WIDTH: main_editor.width(),
                 constants.DATA_KEY_CURRENT: self.current.key,
@@ -742,15 +731,9 @@
             logger.error("Error saving file %s", e)
             raise e
 
-<<<<<<< HEAD
 
 class Cell(ltk.Widget):
 
-=======
-
-class Cell(ltk.Widget):
-
->>>>>>> aa158828
     def __init__(self, sheet: Spreadsheet, column: int, row: int, script: str, preview: str, key: str = None):
         self.sheet= sheet
         self.key = key or get_key_from_col_row(column, row)
@@ -772,13 +755,6 @@
     def enter(self):
         self.draw_cell_arrows()
         self.raise_preview()
-<<<<<<< HEAD
-=======
-
-    def load_script(self):
-        self.set(self.attr("script"))
-        self.attr("script", None)
->>>>>>> aa158828
 
     def set(self, script, preview=None):
         debug("set", self.key, "script:", repr(script))
@@ -985,11 +961,7 @@
         
         @saveit
         def save_preview():
-<<<<<<< HEAD
             previews[self.key] = get_preview_value()
-=======
-            previews[self.key] = get_dimension()
->>>>>>> aa158828
             debug(f"[Sheet] Preview position for {self} saved: {previews[self.key]}")
 
         def dragstop(*args):
@@ -1197,7 +1169,6 @@
         )
 
     def to_dict(self):
-<<<<<<< HEAD
         result = {}
         if self.is_formula():
             result[constants.DATA_KEY_VALUE_FORMULA] = self.script
@@ -1209,19 +1180,6 @@
             result[constants.DATA_KEY_VALUE_EMBED] = self.embed
         result.update(json.loads(window.getStyle(self.element.get(0))))
         print("Save", self.is_formula(), self.key, result)
-=======
-        if self.preview: print("Save", self.key, self.preview)
-        result = {
-            constants.DATA_KEY_VALUE_EMBED: self.embed,
-            constants.DATA_KEY_VALUE: {
-                constants.DATA_KEY_VALUE_FORMULA: self.script,
-                constants.DATA_KEY_VALUE_KIND: self.text(),
-                constants.DATA_KEY_VALUE_PREVIEW: self.preview,
-            }
-        }
-        style = window.getStyle(self.element.get(0))
-        result.update(json.loads(style))
->>>>>>> aa158828
         return result
 
     def __repr__(self):
@@ -1273,33 +1231,9 @@
         ltk.find(arrows).remove()
 
 
-<<<<<<< HEAD
-=======
-def load_previews():
-    settings = dict(window.previews)
-    previews.update(settings)
-    for key, values in previews.items():
-        try:
-            left, top, width, height = values
-            ltk.find(f"#preview-{key}").css(
-                ltk.to_js(
-                    {
-                        "left": left,
-                        "top": top,
-                        "width": width,
-                        "height": height,
-                    }
-                )
-            )
-        except Exception as e:
-            print("Cannot load preview", key, values)
-
->>>>>>> aa158828
-
 def check_network():
     if ltk.find(".cell").length == 0:
         state.console.write("network-status", "[I/O] Error: Cannot reach PySheet's document storage ️️🤬🤬🤬. Try reloading the page...")
-
 
 
 def email_to_class(email):
