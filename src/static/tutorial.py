--- conflicted
+++ resolved
@@ -119,100 +119,16 @@
 import random
 import chess, chess.svg
 
-<<<<<<< HEAD
-# 
-# Below, we use the chess module to draw a chess board.
-# Once the board finishes drawing, click a white piece to select it.
-# Then click another valid spot to make a move for white.
-# The cell function in I2 will then come up with a reply.
-# Enjoy the game!
-# 
-
-class PySheetsChess:
-    def __init__(self):
-        self.board = None
-        self.init_board()
-
-    def set_piece(self, cell):
-        cell.css("color", "transparent").find(".piece").remove()
-        if cell.attr("piece") != " ":
-            svg = chess.svg.piece(chess.Piece.from_symbol(cell.attr("piece")))
-            cell.append(
-                ltk.create(svg)
-                    .addClass("piece")
-                    .css("position", "absolute")
-                    .css("margin", 2)
-                    .css("z-index", 100)
-                    .css("width", 64)
-                    .css("top", 0)
-                    .css("left", 0)
-            )
-
-    def init_tile(self, col, row, piece):
-        color = "#f0d9b6" if (row + col) % 2 == 0 else "#b58863"
-        cell = ltk.find(f"#{' ABCDEFGH'[col]}{row}")
-        (
-            cell.attr("position", f"{' abcdefgh'[col]}{9 - row}")
-                .css("padding", 0)
-                .attr("piece", piece)
-                .addClass("tile")
-                .css("background", color)
-                .css("border-color", color)
-        )
-        self.set_piece(cell)
-
-    def init_board(self):
-        self.board = chess.Board()
-        lines = str(self.board).replace(" ", "").replace(".", " ")
-        for row, pieces in enumerate(lines.split("\\n"), 1):
-            ltk.find(f".row-{row}").css("height", 64)
-            for col, piece in enumerate(pieces, 1):
-                ltk.find(f".col-{col}").css("width", 64).css("padding-right", 0).css("padding-left", 0)
-                key = f"#{' ABCDEFGH'[col]}{row}"
-                self.init_tile(col, row, piece)
-        print("Board ready")
-    
-    def reset_board(self):
-        self.init_board()
-        self.board.selected = None
-    
-    def __str__(self):
-        return f"({self.board})"
-    
-    def __repr__(self) -> str:
-        return f"{type(self).__name__}({self.board.fen()!r})"
-
-PySheetsChess() # return the chess_board, so that we can set up a game
-""".strip()
-
-
-CHESS_GAME = """
-=
-import chess
-import ltk
-import random
-
-pySheetsChess = I1
-
-values = {
-    # black pieces
-    "k": 100,
-    "q": 5,
-    "b": 2,
-    "n": 2,
-    "r": 3,
-    "p": 1,
-    # white pieces
-    "K": -100,
-    "Q": -5,
-    "B": -2,
-    "N": -2,
-    "R": -3,
-    "P": -1,
-}
-=======
 def create_board():
     board = chess.Board()
+    reset_board(board)
+    
+    return board
+        
+def reset_board(board):
+    board.clear()
+    board.set_fen(chess.STARTING_FEN)
+    
     board.selected = None
     board.highlighted = None
     
@@ -244,10 +160,8 @@
                 .css("color", "transparent") \\
                 .html(chess.svg.piece(chess.Piece.from_symbol(piece)) if piece.strip() else "") \\
                 .on("mousedown", ltk.proxy(select))
-    return board
-
+    
 board = create_board()
->>>>>>> eb1a091a
 
 castling_moves = {
     "e1g1": "h1f1",
@@ -257,49 +171,6 @@
 }
 
 def set_piece(cell):
-<<<<<<< HEAD
-    cell.find(".piece").remove()
-    if cell.attr("piece").strip():
-        svg = chess.svg.piece(chess.Piece.from_symbol(cell.attr("piece")))
-        cell.append(
-            ltk.create(svg)
-            .addClass("piece")
-            .css("position", "absolute")
-            .css("margin", 2)
-            .css("z-index", 100)
-            .css("width", 64)
-            .css("top", 0)
-            .css("left", 0),
-            create_square(),
-        )
-        highlight(cell)
-
-def score(move, depth):
-    try:
-        pySheetsChess.board.push(move)
-        move.score = sum([values.get(piece, 0) for piece in str(board)])
-        if depth > 0:
-            move.score += best_move(depth - 1, chess.WHITE).score
-        return move
-    finally:
-        pySheetsChess.board.pop()
-
-def best_move(depth, side):
-    moves = list(map(lambda move: score(move, depth), pySheetsChess.board.legal_moves))
-    fn = max if side == chess.BLACK else min
-    best_score = fn(moves, key=lambda move: move.score).score
-    best_moves = list(filter(lambda move: move.score == best_score, moves))
-    return random.choice(best_moves)
-
-def respond():
-    try:
-        response = best_move(2, chess.BLACK)
-    except:
-        try:
-            response = random.choice(list(pySheetsChess.board.legal_moves))
-        except:
-            return
-=======
     piece = cell.attr("piece")
     cell.html(chess.svg.piece(chess.Piece.from_symbol(piece)) if piece.strip() else "")
 
@@ -311,10 +182,7 @@
 
 def respond():
     moves = list(board.legal_moves)
-    if not moves:
-        return ltk.window.alert("CHESS MATE!")
     response = random.choice(moves)
->>>>>>> eb1a091a
     uci = str(response)
     start, end = ltk.find(f'[position="{uci[:2]}"]'), ltk.find(
         f'[position="{uci[2:]}"]'
@@ -331,84 +199,38 @@
     start.attr("piece", " ")
     set_piece(start)
     set_piece(end)
+
+def reset_game():
+    reset_board(board) 
     
 def move_if_legal(start, end):
     uci = f"{start.attr('position')}{end.attr('position')}"
     move = chess.Move.from_uci(uci)
-<<<<<<< HEAD
-    if move in pySheetsChess.board.legal_moves:
-        end.find(".piece").remove()
-=======
     if move in board.legal_moves:
->>>>>>> eb1a091a
         end.attr("piece", start.attr("piece"))
         start.attr("piece", " ")
         highlight(end)
         set_piece(start)
         set_piece(end)
+        if board.is_castling(move):
+            castle(move)
+        board.push(move)
         
-        if pySheetsChess.board.is_castling(move):
-            castle(move)
-        pySheetsChess.board.push(move)
-        
-        if pySheetsChess.board.is_checkmate():
-            winner = f"{'White' if pySheetsChess.board.turn == chess.BLACK else 'Black'}"
-            ltk.schedule(pySheetsChess.reset_board, "checkmate - {winner} wins", 5) 
-            print(f"Checkmate! {winner} wins!")
-        elif pySheetsChess.board.is_stalemate():
+        if board.is_checkmate():
+            winner = f"{'White' if board.turn == chess.BLACK else 'Black'}"
+            ltk.schedule(reset_game, "checkmate - {winner} wins", 5)
+            ltk.window.alert(f"Checkmate! {winner} wins!") 
+        elif board.is_stalemate():
             print("Stalemate! The game is a draw.")
-            ltk.schedule(pySheetsChess.reset_board, "stalemate - draw", 5)
+            ltk.schedule(reset_game, "stalemate - draw", 5)
+            ltk.window.alert(f"Stalemate! draw") 
         else:
-            if pySheetsChess.board.turn == chess.BLACK:
-                ltk.schedule(respond, "white moved, black is next", 0.1)            
+            if board.turn == chess.BLACK:
+                ltk.schedule(respond, "white moved, black is next", 0.1)
     else:
         print("This is not a legal move")
-
-<<<<<<< HEAD
-def highlight(tile):
-    ltk.find(".square").css("background", "transparent")
-    tile.find(".square").css("background", "yellow")
-    ltk.schedule(lambda: tile.find("input").css("width", 0).css("left", -8), "hide input")
-
-def select(event):
-    tile = ltk.find(event.target).parent()
-    highlight(tile)
-    if pySheetsChess.board.selected:
-        move_if_legal(pySheetsChess.board.selected, tile)
-        pySheetsChess.board.selected = None
-    elif tile.attr("piece") != " ":
-        pySheetsChess.board.selected = tile
-    event.preventDefault()
-
-def add_squares():
-    ltk.find(".tile").append(create_square())
-
-def create_square():
-    return (
-        ltk.Div()
-        .addClass("square")
-        .css("width", 68)
-        .css("height", 68)
-        .css("position", "absolute")
-        .css("top", -1)
-        .css("left", -1)
-        .css("border", "1px solid transparent")
-        .css("opacity", 0.3)
-        .css("z-index", 101)
-        .on("mousedown", ltk.proxy(select))
-    )
-
-if not hasattr(pySheetsChess.board, "selected"):
-    pySheetsChess.board.selected = None
-    ltk.schedule(add_squares, "run later", 1)
-    print("Game ready")
-else:
-    print("Game already running")
-
-"Game"
-=======
+   
 "Ready to play Chess!" 
->>>>>>> eb1a091a
 """.strip()
 
 
