--- conflicted
+++ resolved
@@ -182,11 +182,8 @@
 
 def respond():
     moves = list(board.legal_moves)
-<<<<<<< HEAD
     if not moves:
         return ltk.window.alert("CHECKMATE!")
-=======
->>>>>>> 3d91f55b
     response = random.choice(moves)
     uci = str(response)
     start, end = ltk.find(f'[position="{uci[:2]}"]'), ltk.find(
